--- conflicted
+++ resolved
@@ -17,26 +17,59 @@
             "Export": GodotExport.self,
         ]
     }
+    
+    func testExportArrayStringGodotMacroFails() {
+        assertMacroExpansion("""
+            @Godot
+            class SomeNode: Node {
+                @Export var greetings: [String]
+            }
+            """,
+            expandedSource: """
+            class SomeNode: Node {
+                var greetings: [String]
+            }
+            """,
+            diagnostics: [
+                .init(message: "@Export attribute can not be applied to Array types, use a VariantCollection, or an ObjectCollection instead", line: 3, column: 5),
+                .init(message: "@Export attribute can not be applied to Array types, use a VariantCollection, or an ObjectCollection instead", line: 1, column: 1)
+            ],
+             macros: Self.macros
+        )
+    }
+    
+    func testExportArrayStringMacroFails() {
+        assertMacroExpansion("""
+            @Export
+            var greetings: [String]
+            """,
+            expandedSource: """
+            var greetings: [String]
+            """,
+            diagnostics: [
+                .init(message: "@Export attribute can not be applied to Array types, use a VariantCollection, or an ObjectCollection instead", line: 1, column: 1)
+            ],
+            macros: Self.macros
+        )
+    }
 
     func testExportGenericArrayStringGodotMacro() {
-        assertExpansion(
-            of: """
+        assertMacroExpansion("""
             @Godot
             class SomeNode: Node {
                 @Export
                 var greetings: VariantCollection<String> = []
             }
-<<<<<<< HEAD
             """,
             expandedSource: """
             class SomeNode: Node {
                 var greetings: VariantCollection<String> = []
 
-                func _mproxy_get_greetings(args: borrowing Arguments) -> SwiftGodot.Variant? {
+                func _mproxy_get_greetings(args: borrowing Arguments) -> Variant? {
                     return Variant(greetings.array)
                 }
 
-                func _mproxy_set_greetings(args: borrowing Arguments) -> SwiftGodot.Variant? {
+                func _mproxy_set_greetings(args: borrowing Arguments) -> Variant? {
                     guard let arg = args.first else {
                         GD.printErr("Unable to set `greetings`, no arguments")
                         return nil
@@ -78,26 +111,21 @@
             }
             """,
             macros: Self.macros
-=======
-            """
->>>>>>> 635f7093
         )
     }
     
     func testExportArrayStringMacro() {        
-        assertExpansion(
-            of: """
+        assertMacroExpansion("""
             @Export var greetings: VariantCollection<String> = []
-<<<<<<< HEAD
             """,
             expandedSource: """
             var greetings: VariantCollection<String> = []
 
-            func _mproxy_get_greetings(args: borrowing Arguments) -> SwiftGodot.Variant? {
+            func _mproxy_get_greetings(args: borrowing Arguments) -> Variant? {
                 return Variant(greetings.array)
             }
 
-            func _mproxy_set_greetings(args: borrowing Arguments) -> SwiftGodot.Variant? {
+            func _mproxy_set_greetings(args: borrowing Arguments) -> Variant? {
                 guard let arg = args.first else {
                     GD.printErr("Unable to set `greetings`, no arguments")
                     return nil
@@ -117,26 +145,21 @@
             }
             """,
             macros: Self.macros
-=======
-            """
->>>>>>> 635f7093
         )
     }
     
     func testExportGenericArrayStringMacro() {
-        assertExpansion(
-            of: """
+        assertMacroExpansion("""
             @Export var greetings: VariantCollection<String> = []
-<<<<<<< HEAD
             """,
             expandedSource: """
             var greetings: VariantCollection<String> = []
             
-            func _mproxy_get_greetings(args: borrowing Arguments) -> SwiftGodot.Variant? {
+            func _mproxy_get_greetings(args: borrowing Arguments) -> Variant? {
                 return Variant(greetings.array)
             }
 
-            func _mproxy_set_greetings(args: borrowing Arguments) -> SwiftGodot.Variant? {
+            func _mproxy_set_greetings(args: borrowing Arguments) -> Variant? {
                 guard let arg = args.first else {
                     GD.printErr("Unable to set `greetings`, no arguments")
                     return nil
@@ -156,9 +179,6 @@
             }
             """,
             macros: Self.macros
-=======
-            """
->>>>>>> 635f7093
         )
     }
     
@@ -166,16 +186,15 @@
         assertExpansion(
             of: """
             @Export let greetings: VariantCollection<String> = []
-<<<<<<< HEAD
             """,
             into: """
             let greetings: VariantCollection<String> = []
 
-            func _mproxy_get_greetings(args: borrowing Arguments) -> SwiftGodot.Variant? {
+            func _mproxy_get_greetings(args: borrowing Arguments) -> Variant? {
                 return Variant(greetings.array)
             }
 
-            func _mproxy_set_greetings(args: borrowing Arguments) -> SwiftGodot.Variant? {
+            func _mproxy_set_greetings(args: borrowing Arguments) -> Variant? {
                 guard let arg = args.first else {
                     GD.printErr("Unable to set `greetings`, no arguments")
                     return nil
@@ -193,9 +212,18 @@
                 greetings.array = gArray
                 return nil
             }
-=======
->>>>>>> 635f7093
             """
+        )
+    }
+    
+    func testExportOptionalGenericArrayStringMacro() {
+        assertMacroExpansion(
+            "@Export var greetings: VariantCollection<String>? = []",
+            expandedSource: "var greetings: VariantCollection<String>? = []",
+            diagnostics: [
+                .init(message: "@Export optional Collections are not supported", line: 1, column: 1)
+            ],
+            macros: Self.macros
         )
     }
     
@@ -206,14 +234,13 @@
             class SomeNode: Node {
                 @Export var someArray: GArray = GArray()
             }
-<<<<<<< HEAD
             """,
             into: """
             
             class SomeNode: Node {
                 var someArray: GArray = GArray()
             
-                func _mproxy_set_someArray(args: borrowing Arguments) -> SwiftGodot.Variant? {
+                func _mproxy_set_someArray(args: borrowing Arguments) -> Variant? {
                     guard let arg = args.first else {
                         GD.printErr("Unable to set `someArray`, no arguments")
                         return nil
@@ -233,7 +260,7 @@
                     return nil
                 }
             
-                func _mproxy_get_someArray (args: borrowing Arguments) -> SwiftGodot.Variant? {
+                func _mproxy_get_someArray (args: borrowing Arguments) -> Variant? {
                     return Variant (someArray)
                 }
             
@@ -258,8 +285,6 @@
                     classInfo.registerProperty (_psomeArray, getter: "_mproxy_get_someArray", setter: "_mproxy_set_someArray")
                 } ()
             }
-=======
->>>>>>> 635f7093
             """
         )
     }
@@ -270,17 +295,16 @@
             class SomeNode: Node {
                 @Export var someNumbers: VariantCollection<Int> = []
             }
-<<<<<<< HEAD
             """,
             into: """
             class SomeNode: Node {
                 var someNumbers: VariantCollection<Int> = []
             
-                func _mproxy_get_someNumbers(args: borrowing Arguments) -> SwiftGodot.Variant? {
+                func _mproxy_get_someNumbers(args: borrowing Arguments) -> Variant? {
                     return Variant(someNumbers.array)
                 }
 
-                func _mproxy_set_someNumbers(args: borrowing Arguments) -> SwiftGodot.Variant? {
+                func _mproxy_set_someNumbers(args: borrowing Arguments) -> Variant? {
                     guard let arg = args.first else {
                         GD.printErr("Unable to set `someNumbers`, no arguments")
                         return nil
@@ -320,8 +344,6 @@
                     classInfo.registerProperty (_psomeNumbers, getter: "get_some_numbers", setter: "set_some_numbers")
                 } ()
             }
-=======
->>>>>>> 635f7093
             """
         )
     }
@@ -334,17 +356,16 @@
                 @Export var someNumbers: VariantCollection<Int> = []
                 @Export var someOtherNumbers: VariantCollection<Int> = []
             }
-<<<<<<< HEAD
             """,
             into: """
             class SomeNode: Node {
                 var someNumbers: VariantCollection<Int> = []
 
-                func _mproxy_get_someNumbers(args: borrowing Arguments) -> SwiftGodot.Variant? {
+                func _mproxy_get_someNumbers(args: borrowing Arguments) -> Variant? {
                     return Variant(someNumbers.array)
                 }
 
-                func _mproxy_set_someNumbers(args: borrowing Arguments) -> SwiftGodot.Variant? {
+                func _mproxy_set_someNumbers(args: borrowing Arguments) -> Variant? {
                     guard let arg = args.first else {
                         GD.printErr("Unable to set `someNumbers`, no arguments")
                         return nil
@@ -364,11 +385,11 @@
                 }
                 var someOtherNumbers: VariantCollection<Int> = []
 
-                func _mproxy_get_someOtherNumbers(args: borrowing Arguments) -> SwiftGodot.Variant? {
+                func _mproxy_get_someOtherNumbers(args: borrowing Arguments) -> Variant? {
                     return Variant(someOtherNumbers.array)
                 }
 
-                func _mproxy_set_someOtherNumbers(args: borrowing Arguments) -> SwiftGodot.Variant? {
+                func _mproxy_set_someOtherNumbers(args: borrowing Arguments) -> Variant? {
                     guard let arg = args.first else {
                         GD.printErr("Unable to set `someOtherNumbers`, no arguments")
                         return nil
@@ -418,8 +439,6 @@
                     classInfo.registerProperty (_psomeOtherNumbers, getter: "get_some_other_numbers", setter: "set_some_other_numbers")
                 } ()
             }
-=======
->>>>>>> 635f7093
             """
         )
     }
@@ -434,18 +453,17 @@
                @Export var firstNames: VariantCollection<String> = ["Thelonius"]
                @Export var lastNames: VariantCollection<String> = ["Monk"]
             }
-<<<<<<< HEAD
             """,
             into: """
             import SwiftGodot
             class ArrayTest: Node {
                var firstNames: VariantCollection<String> = ["Thelonius"]
 
-               func _mproxy_get_firstNames(args: borrowing Arguments) -> SwiftGodot.Variant? {
+               func _mproxy_get_firstNames(args: borrowing Arguments) -> Variant? {
                    return Variant(firstNames.array)
                }
 
-               func _mproxy_set_firstNames(args: borrowing Arguments) -> SwiftGodot.Variant? {
+               func _mproxy_set_firstNames(args: borrowing Arguments) -> Variant? {
                    guard let arg = args.first else {
                        GD.printErr("Unable to set `firstNames`, no arguments")
                        return nil
@@ -465,11 +483,11 @@
                }
                var lastNames: VariantCollection<String> = ["Monk"]
 
-               func _mproxy_get_lastNames(args: borrowing Arguments) -> SwiftGodot.Variant? {
+               func _mproxy_get_lastNames(args: borrowing Arguments) -> Variant? {
                    return Variant(lastNames.array)
                }
 
-               func _mproxy_set_lastNames(args: borrowing Arguments) -> SwiftGodot.Variant? {
+               func _mproxy_set_lastNames(args: borrowing Arguments) -> Variant? {
                    guard let arg = args.first else {
                        GD.printErr("Unable to set `lastNames`, no arguments")
                        return nil
@@ -519,8 +537,6 @@
                     classInfo.registerProperty (_plastNames, getter: "get_last_names", setter: "set_last_names")
                 } ()
             }
-=======
->>>>>>> 635f7093
             """
         )
     }
@@ -529,16 +545,15 @@
         assertExpansion(
             of: """
             @Export var greetings: ObjectCollection<Node3D> = []
-<<<<<<< HEAD
             """,
             into: """
             var greetings: ObjectCollection<Node3D> = []
 
-            func _mproxy_get_greetings(args: borrowing Arguments) -> SwiftGodot.Variant? {
+            func _mproxy_get_greetings(args: borrowing Arguments) -> Variant? {
                 return Variant(greetings.array)
             }
 
-            func _mproxy_set_greetings(args: borrowing Arguments) -> SwiftGodot.Variant? {
+            func _mproxy_set_greetings(args: borrowing Arguments) -> Variant? {
                 guard let arg = args.first else {
                     GD.printErr("Unable to set `greetings`, no arguments")
                     return nil
@@ -556,8 +571,6 @@
                 greetings.array = gArray
                 return nil
             }
-=======
->>>>>>> 635f7093
             """
         )
     }
@@ -569,17 +582,16 @@
             class SomeNode: Node {
                 @Export var greetings: ObjectCollection<Node3D> = []
             }
-<<<<<<< HEAD
             """,
             into: """
             class SomeNode: Node {
                 var greetings: ObjectCollection<Node3D> = []
 
-                func _mproxy_get_greetings(args: borrowing Arguments) -> SwiftGodot.Variant? {
+                func _mproxy_get_greetings(args: borrowing Arguments) -> Variant? {
                     return Variant(greetings.array)
                 }
 
-                func _mproxy_set_greetings(args: borrowing Arguments) -> SwiftGodot.Variant? {
+                func _mproxy_set_greetings(args: borrowing Arguments) -> Variant? {
                     guard let arg = args.first else {
                         GD.printErr("Unable to set `greetings`, no arguments")
                         return nil
@@ -619,8 +631,6 @@
                     classInfo.registerProperty (_pgreetings, getter: "get_greetings", setter: "set_greetings")
                 } ()
             }
-=======
->>>>>>> 635f7093
             """
         )
     }
