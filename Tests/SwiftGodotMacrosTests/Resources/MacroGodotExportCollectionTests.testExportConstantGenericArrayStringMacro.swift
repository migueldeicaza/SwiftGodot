--- conflicted
+++ resolved
@@ -1,14 +1,5 @@
 let greetings: TypedArray<String> = []
 
-<<<<<<< HEAD
-static func _mproxy_get_greetings(pInstance: UnsafeRawPointer?, arguments: borrowing SwiftGodot.Arguments) -> SwiftGodot.FastVariant? {
-    guard let object = _unwrap(self, pInstance: pInstance) else {
-        SwiftGodot.GD.printErr("Error calling getter for greetings: failed to unwrap instance \(String(describing: pInstance))")
-        return nil
-    }
-
-    return SwiftGodot._invokeGetter(object.greetings)
-=======
 static func _mproxy_get_greetings(pInstance: UnsafeRawPointer?, arguments: borrowing SwiftGodotRuntime.Arguments) -> SwiftGodotRuntime.FastVariant? {
     guard let object = _unwrap(self, pInstance: pInstance) else {
         SwiftGodotRuntime.GD.printErr("Error calling getter for greetings: failed to unwrap instance \(String(describing: pInstance))")
@@ -16,5 +7,4 @@
     }
 
     return SwiftGodotRuntime._invokeGetter(object.greetings)
->>>>>>> f60a71fd
 }