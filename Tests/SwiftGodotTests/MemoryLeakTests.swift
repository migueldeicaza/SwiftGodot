--- conflicted
+++ resolved
@@ -613,11 +613,7 @@
                 Foo(myInt: 30, myText: "Nested2", myIntArray: [2,2,2])])
             try? foon.encode(to: g)
             
-<<<<<<< HEAD
             print(g.data?.description ?? "nil")
-=======
-            buffer += g.data.description
->>>>>>> c904712c
         }
     }
     
