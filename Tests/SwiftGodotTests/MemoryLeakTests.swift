--- conflicted
+++ resolved
@@ -59,13 +59,8 @@
 
         XCTAssertEqual(before, after, "Leaked \(Int((after - before) / Double(count))) bytes per iteration.")
     }
-    
-    func test_544_leak() {
-        let string = "Hello, World!"
-        let variant = Variant(string)
-
-<<<<<<< HEAD
-    
+  
+    // https://github.com/migueldeicaza/SwiftGodot/issues/541
     func test_541_leak() {
         let before = Performance.getMonitor(.memoryStatic)
         
@@ -78,7 +73,13 @@
         let after = Performance.getMonitor(.memoryStatic)
         
         XCTAssertEqual(before, after, "Leaked \(Int(after - before))")
-=======
+    }
+  
+    // https://github.com/migueldeicaza/SwiftGodot/issues/544
+    func test_544_leak() {
+        let string = "Hello, World!"
+        let variant = Variant(string)
+
         // https://docs.godotengine.org/en/stable/classes/class_string.html#class-string-method-left
         let methodName = StringName("left")
 
@@ -91,6 +92,5 @@
         let after = Performance.getMonitor(.memoryStatic)
 
         XCTAssertEqual(before, after, "Leaked \(Int(after - before)) bytes")
->>>>>>> 021d29c7
     }
 }