//
//  File.swift
//  
//
//  Created by Miguel de Icaza on 3/24/23.
//

@_implementationOnly import GDExtension

/// Variant objects box various Godot Objects, you create them with one of the
/// constructors, and you can retrieve the contents using the various extension
/// constructors that are declared on the various types that are wrapped.
///
/// You can retrieve the type of a variant from the ``gtype`` property.
///
/// A Variant takes up only 20 bytes and can store almost any engine datatype
/// inside of it. Variants are rarely used to hold information for long periods of
/// time. Instead, they are used mainly for communication, editing, serialization and
/// moving data around.
///
/// A Variant:
/// - Can store almost any Godot engine datatype.
/// - Can perform operations between many variants. GDScript uses Variant as its atomic/native datatype.
/// - Can be hashed, so it can be compared to other variants.
/// - Can be used to convert safely between datatypes.
/// - Can be used to abstract calling methods and their arguments. Godot exports all its functions through variants.
/// - Can be used to defer calls or move data between threads.
/// - Can be serialized as binary and stored to disk, or transferred via network.
/// - Can be serialized to text and use it for printing values and editable settings.
/// - Can work as an exported property, so the editor can edit it universally.
/// - Can be used for dictionaries, arrays, parsers, etc.
///
/// > Note: Containers (``GArray`` and ``GDictionary``): Both are implemented using variants.
/// A ``GDictionary`` can match any datatype used as key to any other datatype.  An ``GArray``
/// just holds an array of Variants.  A ``Variant`` can also hold a ``GDictionary`` and an ``GArray``
/// inside.
///
/// Modifications to a container will modify all references to it.

public class Variant: Hashable, Equatable, CustomDebugStringConvertible {
    static let fromTypeMap: [GDExtensionVariantFromTypeConstructorFunc] = {
        var map: [GDExtensionVariantFromTypeConstructorFunc] = []
        
        // stub for GDEXTENSION_VARIANT_TYPE_NIL
        map.append({ _, _ in })
        
        for vtype in GDEXTENSION_VARIANT_TYPE_NIL.rawValue + 1 ..< GDEXTENSION_VARIANT_TYPE_VARIANT_MAX.rawValue {
            map.append(gi.get_variant_from_type_constructor(GDExtensionVariantType(rawValue: vtype))!)
        }
        return map
    }()
    
    static let toTypeMap: [GDExtensionTypeFromVariantConstructorFunc] = {
        var map: [GDExtensionTypeFromVariantConstructorFunc] = []
        
        // stub for GDEXTENSION_VARIANT_TYPE_NIL
        map.append({ _, _ in })
        
        for vtype in GDEXTENSION_VARIANT_TYPE_NIL.rawValue + 1 ..< GDEXTENSION_VARIANT_TYPE_VARIANT_MAX.rawValue {
            map.append(gi.get_variant_to_type_constructor(GDExtensionVariantType(rawValue: vtype))!)
        }
        
        return map
    }()
    
    typealias ContentType = (Int, Int, Int)
    var content: ContentType = Variant.zero
    static var zero: ContentType = (0, 0, 0)
    
    /// Initializes from the raw contents of another Variant, this will make a copy of the variant contents
    init?(copying otherContent: ContentType) {
        if otherContent == Variant.zero { return nil }
        
        withUnsafePointer(to: otherContent) { src in
            gi.variant_new_copy(&content, src)
        }
    }
    
    /// Initializes using `ContentType` and assuming that this `Variant` is sole owner of this content now.
    init?(takingOver otherContent: ContentType) {
        if otherContent == Variant.zero { return nil }
        
        self.content = otherContent
    }

    deinit {
<<<<<<< HEAD
        if experimentalDisableVariantUnref { return }
        gi.variant_destroy(&content)
=======
        if !extensionInterface.variantShouldDeinit(content: &content) { return }
        gi.variant_destroy (&content)
    }
    
    /// Creates an empty Variant, that represents the Godot type `nil`
    public init () {
        withUnsafeMutablePointer(to: &content) { ptr in
            gi.variant_new_nil (ptr)
        }
>>>>>>> cd9821f0
    }

    /// Compares two variants, does this by delegating the comparison to Godot
    public static func == (lhs: Variant, rhs: Variant) -> Bool {
        var valid = GDExtensionBool (0)
        let ret = Variant (false)
        
        gi.variant_evaluate (GDEXTENSION_VARIANT_OP_EQUAL, &lhs.content, &rhs.content, &ret.content, &valid)
        return Bool (ret) ?? false
    }
    
    public func hash(into hasher: inout Hasher) {
        hasher.combine(gi.variant_hash (&content))
    }
    
    /// Creates a new Variant based on a copy of the reference variant passed in
    public init(_ other: Variant) {
        withUnsafeMutablePointer(to: &content) { selfPtr in
            withUnsafePointer(to: other.content) { ptr in
                gi.variant_new_copy(selfPtr, ptr)
            }
        }
    }
    
    convenience public init(_ value: some VariantStorable) {
        self.init(representable: value.toVariantRepresentable())
    }
    
    private init<T: VariantRepresentable>(representable value: T) {
        let godotType = T.godotType
        
        withUnsafeMutablePointer(to: &content) { selfPtr in
            var mutableValue = value.content
            withUnsafeMutablePointer(to: &mutableValue) { ptr in
                Variant.fromTypeMap [Int (godotType.rawValue)] (selfPtr, ptr)
            }
        }
    }
    
    /// This describes the type of the data wrapped by this variant
    public var gtype: GType {
        let rawValue = gi.variant_get_type(&content).rawValue
        
        guard let result = GType(rawValue: Int64(rawValue)) else {
            fatalError("Unknown GType with raw value \(rawValue).")
        }
        
        return result
    }
    
    func toType (_ type: GType, dest: UnsafeMutableRawPointer) {
        withUnsafeMutablePointer(to: &content) { selfPtr in
            Variant.toTypeMap [Int (type.rawValue)] (dest, selfPtr)
        }
    }
    
    /// Returns true if the variant is not an object, or the object is missing from the lookup table
    public var isNull: Bool {
        return asObject(Object.self) == nil
    }
    
    ///
    /// Attempts to cast the Variant into a SwiftGodot.Object, if the variant contains a value of type `.object`, then
    // this will return the object.  If the variant contains the nil value, or the content of the variant is not
    /// a `.object, the value `nil` is returned.
    ///
    /// - Parameter type: the desired type eg. `.asObject(Node.self)`
    /// - Returns: nil on error, or the type on success
    ///
    public func asObject<T: Object> (_ type: T.Type = T.self) -> T? {
        guard gtype == .object else {
            return nil
        }

        var value: UnsafeRawPointer? = UnsafeRawPointer(bitPattern: 1)!
        toType(.object, dest: &value)
        guard let value else {
            return nil
        }
        let ret: T? = lookupObject(nativeHandle: value)
        return ret
    }
    
    public var description: String {
        var ret = GDExtensionStringPtr (bitPattern: 0xdeaddead)
        gi.variant_stringify (&content, &ret)
        
        let str = stringFromGodotString(&ret)
        GString.destructor (&ret)
        return str ?? ""
    }
    
    public var debugDescription: String {
        "\(gtype) [\(description)]"
    }
    
    /// Invokes a variant's method by name.
    /// - Parameters:
    ///  - method: name of the method to invoke
    ///  - arguments: variable list of arguments to pass to the method
    /// - Returns: on success, the variant result, on error, the reason
    public func call(method: StringName, _ arguments: Variant?...) -> Result<Variant?, CallErrorType> {
        var result = Variant.zero
        
        // Shadow self.content, we just need a copy of it locally
        var content = content
        
        var err = GDExtensionCallError()
        
        if arguments.count == 1 {
            var argContent = arguments.first!.content
            withUnsafePointer(to: &argContent) { ptr in
                gi.variant_call(&content, &method.content, ptr, 1, &result, &err)
            }
        } else if arguments.count > 1 {
            // A temporary allocation containing pointers to `Variant.ContentType` of marshaled arguments
            withUnsafeTemporaryAllocation(of: UnsafeRawPointer?.self, capacity: arguments.count) { pArgsBuffer in
                // We use entire buffer so can initialize every element in the end. It's not
                // necessary for UnsafeRawPointer and other POD types (which Variant.ContentType also is)
                // but we'll do it for the sake of correctness
                defer { pArgsBuffer.deinitialize() }
                guard let pArgs = pArgsBuffer.baseAddress else {
                    fatalError("pargsBuffer.baseAddress is nil")
                }
                             
                // A temporary allocation containing `Variant.ContentType` of marshaled arguments
                withUnsafeTemporaryAllocation(of: Variant.ContentType.self, capacity: arguments.count) { contentsBuffer in
                    defer { contentsBuffer.deinitialize() }
                    guard let contentsPtr = contentsBuffer.baseAddress else {
                        fatalError("contentsBuffer.baseAddress is nil")
                    }
                    
                    for i in 0..<arguments.count {
                        // Copy `content`s of the variadic `Variant`s into `contentBuffer`
                        contentsBuffer.initializeElement(at: i, to: arguments[i].content)
                        
                        // Initialize `pArgs` elements to point at respective contents of `contentsBuffer`
                        pArgsBuffer.initializeElement(at: i, to: contentsPtr + i)
                    }
                    
                    gi.variant_call(&content, &method.content, pArgs, Int64(arguments.count), &result, &err)
                }
            }
        } else {
            gi.variant_call(&content, &method.content, nil, 0, &result, &err)
        }
        
        if err.error != GDEXTENSION_CALL_OK {
            return .failure(toCallErrorType(err.error))
        }
        
        return .success(Variant(takingOver: result))
    }
    
    /// Errors raised by the variant subscript
    ///
    /// There are two possible error conditions, an attempt to use an indexer on a variant that is not
    /// an array, or an attempt to access an element out bounds.
    public enum VariantIndexerError: Error, CustomDebugStringConvertible {
        case ok
        /// The variant is not an array
        case invalidOperation
        /// The index is out of bounds
        case outOfBounds
        
        public var debugDescription: String {
            switch self {
            case .ok:
                return "Success"
            case .invalidOperation:
                return "Attempt to use indexer methods in a variant that does not support it"
            case .outOfBounds:
                return "Index value was out of bounds"
            }
        }
    }
    
    /// Variants that represent arrays can be indexed, this subscript allows you to fetch the individual elements of those arrays
    ///
    public subscript (index: Int) -> Variant? {
        get {
            var copy_content = content
            var _result: Variant.ContentType = Variant.zero
            var valid: GDExtensionBool = 0
            var oob: GDExtensionBool = 0
            
            gi.variant_get_indexed(&copy_content, Int64(index), &_result, &valid, &oob)
            if valid == 0 || oob != 0 {
                return nil
            }
                        
            return Variant(takingOver: _result)
        }
        set {
            guard let newValue else {
                return
            }
            var copy_content = content
            var newV = newValue.content
            var valid: GDExtensionBool = 0
            var oob: GDExtensionBool = 0

            gi.variant_set_indexed (&copy_content, Int64(index), &newV, &valid, &oob)
        }
    }
    
    
    /// Gets the name of a Variant type.
    public static func typeName(_ type: GType) -> String {
        let res = GString()
        gi.variant_get_type_name (GDExtensionVariantType (GDExtensionVariantType.RawValue(type.rawValue)), &res.content)
        let ret = GString.stringFromGStringPtr(ptr: &res.content)
        return ret ?? ""
    }
}

extension Optional where Wrapped == Variant {
    var content: Variant.ContentType {
        if let wrapped = self {
            return wrapped.content
        } else {
            return Variant.zero
        }
    }
}

extension Optional: VariantStorable where Wrapped: VariantStorable {
    public typealias Representable = Wrapped.Representable
    
    public func toVariantRepresentable() -> Wrapped.Representable {
        // It's not needed and is just a wrong abstraction of internal implementation leaking into the public API
        fatalError("It's illegal to construct a `Variant` from `Variant?`, unwrap it or pass it as it is.")
    }
    
    public init?(_ variant: Variant) {
        if let wrapped = Wrapped(variant) {
            self = .some(wrapped)
        } else {
            return nil
        }
    }
}<|MERGE_RESOLUTION|>--- conflicted
+++ resolved
@@ -84,20 +84,8 @@
     }
 
     deinit {
-<<<<<<< HEAD
-        if experimentalDisableVariantUnref { return }
+        if !extensionInterface.variantShouldDeinit(content: &content) { return }
         gi.variant_destroy(&content)
-=======
-        if !extensionInterface.variantShouldDeinit(content: &content) { return }
-        gi.variant_destroy (&content)
-    }
-    
-    /// Creates an empty Variant, that represents the Godot type `nil`
-    public init () {
-        withUnsafeMutablePointer(to: &content) { ptr in
-            gi.variant_new_nil (ptr)
-        }
->>>>>>> cd9821f0
     }
 
     /// Compares two variants, does this by delegating the comparison to Godot
