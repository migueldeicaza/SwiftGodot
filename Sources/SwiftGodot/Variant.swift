//
//  File.swift
//  
//
//  Created by Miguel de Icaza on 3/24/23.
//

@_implementationOnly import GDExtension

/// If your application is crashing due to the Variant leak fixes, please
/// enable this flag, and provide me with a test case, so I can find that
/// pesky scenario.
public var experimentalDisableVariantUnref = false

/// Variant objects box various Godot Objects, you create them with one of the
/// constructors, and you can retrieve the contents using the various extension
/// constructors that are declared on the various types that are wrapped.
///
/// You can retrieve the type of a variant from the ``gtype`` property.
///
/// A Variant takes up only 20 bytes and can store almost any engine datatype
/// inside of it. Variants are rarely used to hold information for long periods of
/// time. Instead, they are used mainly for communication, editing, serialization and
/// moving data around.
///
/// A Variant:
/// - Can store almost any Godot engine datatype.
/// - Can perform operations between many variants. GDScript uses Variant as its atomic/native datatype.
/// - Can be hashed, so it can be compared to other variants.
/// - Can be used to convert safely between datatypes.
/// - Can be used to abstract calling methods and their arguments. Godot exports all its functions through variants.
/// - Can be used to defer calls or move data between threads.
/// - Can be serialized as binary and stored to disk, or transferred via network.
/// - Can be serialized to text and use it for printing values and editable settings.
/// - Can work as an exported property, so the editor can edit it universally.
/// - Can be used for dictionaries, arrays, parsers, etc.
///
/// > Note: Containers (``GArray`` and ``GDictionary``): Both are implemented using variants.
/// A ``GDictionary`` can match any datatype used as key to any other datatype.  An ``GArray``
/// just holds an array of Variants.  A ``Variant`` can also hold a ``GDictionary`` and an ``GArray``
/// inside.
///
/// Modifications to a container will modify all references to it.

public class Variant: Hashable, Equatable, CustomDebugStringConvertible {
    static let fromTypeMap: [GDExtensionVariantFromTypeConstructorFunc] = {
        var map: [GDExtensionVariantFromTypeConstructorFunc] = []
        
        // stub for GDEXTENSION_VARIANT_TYPE_NIL
        map.append({ _, _ in })
        
        for vtype in GDEXTENSION_VARIANT_TYPE_NIL.rawValue + 1 ..< GDEXTENSION_VARIANT_TYPE_VARIANT_MAX.rawValue {
            map.append(gi.get_variant_from_type_constructor(GDExtensionVariantType(rawValue: vtype))!)
        }
        return map
    }()
    
    static let toTypeMap: [GDExtensionTypeFromVariantConstructorFunc] = {
        var map: [GDExtensionTypeFromVariantConstructorFunc] = []
        
        // stub for GDEXTENSION_VARIANT_TYPE_NIL
        map.append({ _, _ in })
        
        for vtype in GDEXTENSION_VARIANT_TYPE_NIL.rawValue + 1 ..< GDEXTENSION_VARIANT_TYPE_VARIANT_MAX.rawValue {
            map.append(gi.get_variant_to_type_constructor(GDExtensionVariantType(rawValue: vtype))!)
        }
        
        return map
    }()
    
    typealias ContentType = (Int, Int, Int)
    var content: ContentType = Variant.zero
    static var zero: ContentType = (0, 0, 0)
    
    /// Initializes from the raw contents of another Variant, this will make a copy of the variant contents
    init?(copying otherContent: ContentType) {
        if otherContent == Variant.zero { return nil }
        
        withUnsafePointer(to: otherContent) { src in
            gi.variant_new_copy(&content, src)
        }
    }
    
    /// Initializes using `ContentType` and assuming that this `Variant` is sole owner of this content now.
    init?(takingOver otherContent: ContentType) {
        if otherContent == Variant.zero { return nil }
        
        self.content = otherContent
    }

    deinit {
        if experimentalDisableVariantUnref { return }
        gi.variant_destroy(&content)
    }

    /// Compares two variants, does this by delegating the comparison to Godot
    public static func == (lhs: Variant, rhs: Variant) -> Bool {
        var valid = GDExtensionBool (0)
        let ret = Variant (false)
        
        gi.variant_evaluate (GDEXTENSION_VARIANT_OP_EQUAL, &lhs.content, &rhs.content, &ret.content, &valid)
        return Bool (ret) ?? false
    }
    
    public func hash(into hasher: inout Hasher) {
        hasher.combine(gi.variant_hash (&content))
    }
    
    /// Creates a new Variant based on a copy of the reference variant passed in
    public init(_ other: Variant) {
        withUnsafeMutablePointer(to: &content) { selfPtr in
            withUnsafePointer(to: other.content) { ptr in
                gi.variant_new_copy(selfPtr, ptr)
            }
        }
    }
    
    convenience public init(_ value: some VariantStorable) {
        self.init(representable: value.toVariantRepresentable())
    }
    
    private init<T: VariantRepresentable>(representable value: T) {
        let godotType = T.godotType
        
        withUnsafeMutablePointer(to: &content) { selfPtr in
            var mutableValue = value.content
            withUnsafeMutablePointer(to: &mutableValue) { ptr in
                Variant.fromTypeMap [Int (godotType.rawValue)] (selfPtr, ptr)
            }
        }
    }
    
    /// This describes the type of the data wrapped by this variant
    public var gtype: GType {
        let rawValue = gi.variant_get_type(&content).rawValue
        
        guard let result = GType(rawValue: Int64(rawValue)) else {
            fatalError("Unknown GType with raw value \(rawValue).")
        }
        
        return result
    }
    
    func toType (_ type: GType, dest: UnsafeMutableRawPointer) {
        withUnsafeMutablePointer(to: &content) { selfPtr in
            Variant.toTypeMap [Int (type.rawValue)] (dest, selfPtr)
        }
    }
    
    /// Returns true if the variant is not an object, or the object is missing from the lookup table
    public var isNull: Bool {
        return asObject(Object.self) == nil
    }
    
    ///
    /// Attempts to cast the Variant into a SwiftGodot.Object, if the variant contains a value of type `.object`, then
    // this will return the object.  If the variant contains the nil value, or the content of the variant is not
    /// a `.object, the value `nil` is returned.
    ///
    /// - Parameter type: the desired type eg. `.asObject(Node.self)`
    /// - Returns: nil on error, or the type on success
    ///
    public func asObject<T: Object> (_ type: T.Type = T.self) -> T? {
        guard gtype == .object else {
            return nil
        }
<<<<<<< HEAD
        var value: UnsafeRawPointer?
=======
        var value: UnsafeRawPointer? = UnsafeRawPointer(bitPattern: 1)!
>>>>>>> a1af0de8
        toType(.object, dest: &value)
        guard let value else {
            return nil
        }
        let ret: T? = lookupObject(nativeHandle: value)
        return ret
    }
    
    public var description: String {
        var ret = GDExtensionStringPtr (bitPattern: 0xdeaddead)
        gi.variant_stringify (&content, &ret)
        
        let str = stringFromGodotString(&ret)
        GString.destructor (&ret)
        return str ?? ""
    }
    
    public var debugDescription: String {
        "\(gtype) [\(description)]"
    }
    
    /// Invokes a variant's method by name.
    /// - Parameters:
    ///  - method: name of the method to invoke
    ///  - arguments: variable list of arguments to pass to the method
    /// - Returns: on success, the variant result, on error, the reason
    public func call(method: StringName, _ arguments: Variant?...) -> Result<Variant?, CallErrorType> {
        var result = Variant.zero
        
        // Shadow self.content, we just need a copy of it locally
        var content = content
        
        var err = GDExtensionCallError()
        
        if arguments.count == 1 {
            var argContent = arguments.first!.content
            withUnsafePointer(to: &argContent) { ptr in
                gi.variant_call(&content, &method.content, ptr, 1, &result, &err)
            }
        } else if arguments.count > 1 {
            // A temporary allocation containing pointers to `Variant.ContentType` of marshaled arguments
            withUnsafeTemporaryAllocation(of: UnsafeRawPointer?.self, capacity: arguments.count) { pArgsBuffer in
                // We use entire buffer so can initialize every element in the end. It's not
                // necessary for UnsafeRawPointer and other POD types (which Variant.ContentType also is)
                // but we'll do it for the sake of correctness
                defer { pArgsBuffer.deinitialize() }
                guard let pArgs = pArgsBuffer.baseAddress else {
                    fatalError("pargsBuffer.baseAddress is nil")
                }
                             
                // A temporary allocation containing `Variant.ContentType` of marshaled arguments
                withUnsafeTemporaryAllocation(of: Variant.ContentType.self, capacity: arguments.count) { contentsBuffer in
                    defer { contentsBuffer.deinitialize() }
                    guard let contentsPtr = contentsBuffer.baseAddress else {
                        fatalError("contentsBuffer.baseAddress is nil")
                    }
                    
                    for i in 0..<arguments.count {
                        // Copy `content`s of the variadic `Variant`s into `contentBuffer`
                        contentsBuffer.initializeElement(at: i, to: arguments[i].content)
                        
                        // Initialize `pArgs` elements to point at respective contents of `contentsBuffer`
                        pArgsBuffer.initializeElement(at: i, to: contentsPtr + i)
                    }
                    
                    gi.variant_call(&content, &method.content, pArgs, Int64(arguments.count), &result, &err)
                }
            }
        } else {
            gi.variant_call(&content, &method.content, nil, 0, &result, &err)
        }
        
        if err.error != GDEXTENSION_CALL_OK {
            return .failure(toCallErrorType(err.error))
        }
        
        return .success(Variant(takingOver: result))
    }
    
    /// Errors raised by the variant subscript
    ///
    /// There are two possible error conditions, an attempt to use an indexer on a variant that is not
    /// an array, or an attempt to access an element out bounds.
    public enum VariantIndexerError: Error, CustomDebugStringConvertible {
        case ok
        /// The variant is not an array
        case invalidOperation
        /// The index is out of bounds
        case outOfBounds
        
        public var debugDescription: String {
            switch self {
            case .ok:
                return "Success"
            case .invalidOperation:
                return "Attempt to use indexer methods in a variant that does not support it"
            case .outOfBounds:
                return "Index value was out of bounds"
            }
        }
    }
    
    /// Variants that represent arrays can be indexed, this subscript allows you to fetch the individual elements of those arrays
    ///
    public subscript (index: Int) -> Variant? {
        get {
            var copy_content = content
            var _result: Variant.ContentType = Variant.zero
            var valid: GDExtensionBool = 0
            var oob: GDExtensionBool = 0
            
            gi.variant_get_indexed(&copy_content, Int64(index), &_result, &valid, &oob)
            if valid == 0 || oob != 0 {
                return nil
            }
                        
            return Variant(takingOver: _result)
        }
        set {
            guard let newValue else {
                return
            }
            var copy_content = content
            var newV = newValue.content
            var valid: GDExtensionBool = 0
            var oob: GDExtensionBool = 0

            gi.variant_set_indexed (&copy_content, Int64(index), &newV, &valid, &oob)
        }
    }
    
    
    /// Gets the name of a Variant type.
    public static func typeName(_ type: GType) -> String {
        let res = GString()
        gi.variant_get_type_name (GDExtensionVariantType (GDExtensionVariantType.RawValue(type.rawValue)), &res.content)
        let ret = GString.stringFromGStringPtr(ptr: &res.content)
        return ret ?? ""
    }
}

extension Optional where Wrapped == Variant {
    var content: Variant.ContentType {
        if let wrapped = self {
            return wrapped.content
        } else {
            return Variant.zero
        }
    }
}

extension Optional: VariantStorable where Wrapped: VariantStorable {
    public typealias Representable = Wrapped.Representable
    
    public func toVariantRepresentable() -> Wrapped.Representable {
        // It's not needed and is just a wrong abstraction of internal implementation leaking into the public API
        fatalError("It's illegal to construct a `Variant` from `Variant?`, unwrap it or pass it as it is.")
    }
    
    public init?(_ variant: Variant) {
        if let wrapped = Wrapped(variant) {
            self = .some(wrapped)
        } else {
            return nil
        }
    }
}<|MERGE_RESOLUTION|>--- conflicted
+++ resolved
@@ -164,11 +164,8 @@
         guard gtype == .object else {
             return nil
         }
-<<<<<<< HEAD
-        var value: UnsafeRawPointer?
-=======
+
         var value: UnsafeRawPointer? = UnsafeRawPointer(bitPattern: 1)!
->>>>>>> a1af0de8
         toType(.object, dest: &value)
         guard let value else {
             return nil
