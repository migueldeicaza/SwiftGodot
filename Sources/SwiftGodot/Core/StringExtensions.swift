--- conflicted
+++ resolved
@@ -67,12 +67,7 @@
     
 }
 
-<<<<<<< HEAD
-extension String {
-        
-=======
 extension String: GodotVariant {
->>>>>>> 7bc9e0b1
     static func pointer(_ object: AnyObject?) -> String {
         guard let object = object else { return "nil" }
         let opaque: UnsafeMutableRawPointer = Unmanaged.passUnretained(object).toOpaque()
