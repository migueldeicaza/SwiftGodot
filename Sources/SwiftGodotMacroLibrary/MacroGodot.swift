--- conflicted
+++ resolved
@@ -194,7 +194,6 @@
             ctor.append("\tclassInfo.registerMethod (name: \"\(getterName)\", flags: .default, returnValue: \(pinfo), arguments: [], function: \(className).\(getterName))\n")
             ctor.append("\tclassInfo.registerMethod (name: \"\(setterName)\", flags: .default, returnValue: nil, arguments: [\(pinfo)], function: \(className).\(setterName))\n")
             ctor.append("\tclassInfo.registerProperty (\(pinfo), getter: \"\(getterName)\", setter: \"\(setterName)\")\n")
-<<<<<<< HEAD
         }
     }
     
@@ -294,8 +293,6 @@
             ctor.append("\tclassInfo.registerMethod (name: \"\(getterName)\", flags: .default, returnValue: \(pinfo), arguments: [], function: \(className).\(proxyGetterName))\n")
             ctor.append("\tclassInfo.registerMethod (name: \"\(setterName)\", flags: .default, returnValue: nil, arguments: [\(pinfo)], function: \(className).\(proxySetterName))\n")
             ctor.append("\tclassInfo.registerProperty (\(pinfo), getter: \"\(getterName)\", setter: \"\(setterName)\")\n")
-=======
->>>>>>> cefb8de3
         }
     }
     
