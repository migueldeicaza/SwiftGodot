--- conflicted
+++ resolved
@@ -34,14 +34,8 @@
 
   build-windows:
     runs-on: windows-latest
-<<<<<<< HEAD
+    timeout-minutes: 15
 
-    timeout-minutes: 10
-
-=======
-    timeout-minutes: 15
-    
->>>>>>> f4256fe7
     steps:
       - uses: compnerd/gha-setup-swift@main
         with:
@@ -62,4 +56,4 @@
       - uses: actions/checkout@v4
       - uses: skiptools/swift-android-action@v2
         with:
-          build-tests: false
+          build-tests: false