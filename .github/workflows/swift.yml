# This workflow will build a Swift project
# For more information see: https://docs.github.com/en/actions/automating-builds-and-tests/building-and-testing-swift

name: Swift

on:
  push:
    branches: [ "main" ]
  pull_request:
    branches: [ "main" ]

concurrency:
  group: ${{ github.workflow }}-${{ github.ref }}
  cancel-in-progress: true

jobs:
  build:

    runs-on: macos-14

    steps:
    - name: Checkout
      uses: actions/checkout@v4
    - name: Set up Xcode
      uses: maxim-lobanov/setup-xcode@v1
      with:
        xcode-version: "16.0"
    - name: Build
      run: swift build --build-tests --quiet
    - name: Run tests (Swift testing)
      run: swift test --skip-build --no-parallel --disable-xctest
    - name: Run tests (XCTest)
      run: swift test --skip-build --no-parallel --disable-swift-testing

  build-windows:
    runs-on: windows-latest
<<<<<<< HEAD
    timeout-minutes: 15
=======
    timeout-minutes: 30
>>>>>>> 53724fd4
    
    steps:
      - name: Swift Install
        uses: compnerd/gha-setup-swift@main
        with:
          branch: swift-6.0.3-release
          tag: 6.0.3-RELEASE
      - uses: actions/checkout@v4
      - name: Build
        run: |
          swift build --build-tests --quiet
      - name: Run tests (Swift testing)
        run: swift test --skip-build --no-parallel --disable-xctest
      - name: Run tests (XCTest)
        run: swift test --skip-build --no-parallel --disable-swift-testing
        <|MERGE_RESOLUTION|>--- conflicted
+++ resolved
@@ -34,11 +34,7 @@
 
   build-windows:
     runs-on: windows-latest
-<<<<<<< HEAD
-    timeout-minutes: 15
-=======
     timeout-minutes: 30
->>>>>>> 53724fd4
     
     steps:
       - name: Swift Install
@@ -53,5 +49,4 @@
       - name: Run tests (Swift testing)
         run: swift test --skip-build --no-parallel --disable-xctest
       - name: Run tests (XCTest)
-        run: swift test --skip-build --no-parallel --disable-swift-testing
-        +        run: swift test --skip-build --no-parallel --disable-swift-testing