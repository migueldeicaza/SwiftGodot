--- conflicted
+++ resolved
@@ -1,19 +1,7 @@
 // swift-tools-version: 6.0
 
 import CompilerPluginSupport
-<<<<<<< HEAD
-import Foundation
-
-//var linkerSettings: [LinkerSetting] = []
-//#if os(macOS)
-//linkerSettings.append(.unsafeFlags([
-//    "-Xlinker", "-undefined",
-//    "-Xlinker", "dynamic_lookup",
-//]))
-//#endif
-=======
 import PackageDescription
->>>>>>> f4256fe7
 
 var libraryType: Product.Library.LibraryType
 #if os(Windows)
@@ -56,24 +44,9 @@
     .library(
         name: "SimpleExtension",
         type: libraryType,
-<<<<<<< HEAD
-        targets: ["SimpleExtension"]))
-#endif
-
-// libgodot is only available for macOS and testability runtime depends on it
-#if os(macOS)
-if ProcessInfo.processInfo.environment["SKIP_BRIDGE"] == nil { // SKIP_BRIDGE is set when cross-compiling to Android from macOS
-products.append(
-    .library(
-        name: "SwiftGodotTestability",
-        targets: ["SwiftGodotTestability"]))
-}
-#endif
-=======
         targets: ["SimpleExtension"]
     ),
 ]
->>>>>>> f4256fe7
 
 var targets: [Target] = [
     .executableTarget(
@@ -157,86 +130,10 @@
     .target(
         name: "SimpleExtension",
         dependencies: ["SwiftGodot"],
-<<<<<<< HEAD
-        exclude: ["SwiftSprite.gdextension", "README.md"]),
-        //linkerSettings: linkerSettings),
-])
-swiftGodotPlugins.append("SwiftGodotMacroLibrary")
-#endif
-
-// Macro tests don't work on Windows yet
-#if !os(Windows)
-// Idea: -mark_dead_strippable_dylib
-targets.append(
-    .testTarget(name: "SwiftGodotMacrosTests",
-            dependencies: [
-                "SwiftGodotMacroLibrary",
-                "SwiftGodot",
-                .product(name: "SwiftSyntaxMacrosTestSupport", package: "swift-syntax")
-            ]))
-#endif
-
-// libgodot is only available for macOS
-#if os(macOS)
-if ProcessInfo.processInfo.environment["SKIP_BRIDGE"] == nil { // SKIP_BRIDGE is set when cross-compiling to Android from macOS
-/// You might want to build your own libgodot, so you can step into it in the debugger when fixing failing tests. Here's how:
-///
-/// 1. Check out the appropriate branch of https://github.com/migueldeicaza/libgodot
-/// 2. Build with `scons platform=macos target=template_debug dev_build=yes library_type=shared_library`. The `target=template_debug` is important, because `target=editor` will get you a `TOOLS_ENABLED` build that breaks some test cases.
-/// 3. Use `scripts/make-libgodot.framework` to build an `xcframework` and put it at the root of your SwiftGodot work tree.
-/// 4. Change `#if true` to `#if false` below.
-///
-#if true
-let libgodot_tests = Target.binaryTarget(
-    name: "libgodot_tests",
-    url: "https://github.com/migueldeicaza/SwiftGodotKit/releases/download/4.3.5/libgodot.xcframework.zip",
-    checksum: "865ea17ad3e20caab05b3beda35061f57143c4acf0e4ad2684ddafdcc6c4f199"
-)
-#else
-let libgodot_tests = Target .binaryTarget(
-    name: "libgodot_tests",
-    path: "libgodot.xcframework"
-)
-#endif
-
-targets.append(contentsOf: [
-    // Godot runtime as a library
-
-    libgodot_tests,
-
-    // Base functionality for Godot runtime dependant tests
-    .target(
-        name: "SwiftGodotTestability",
-        dependencies: [            
-            "SwiftGodot",
-            "libgodot_tests",
-            "GDExtension"
-        ]),
-
-    // General purpose runtime dependant tests
-    .testTarget(
-        name: "SwiftGodotTests",
-        dependencies: [
-            "SwiftGodotTestability",
-        ]
-    ),
-    
-    // Runtime dependant tests based on the engine tests from Godot's repository
-    .testTarget(
-        name: "SwiftGodotEngineTests",
-        dependencies: [
-            "SwiftGodotTestability",
-        ]
-    ),
-])
-}
-#endif
-=======
         exclude: ["SwiftSprite.gdextension", "README.md"],
         swiftSettings: [.swiftLanguageMode(.v5)]
     ),
     //linkerSettings: linkerSettings),
->>>>>>> f4256fe7
 
     // This is the binding itself, it is made up of our generated code for the
     // Godot API, supporting infrastructure and extensions to the API to provide
